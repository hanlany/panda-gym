from typing import Any, Dict, Union

import numpy as np

from panda_gym.envs.core import Task
from panda_gym.pybullet import PyBullet
from panda_gym.utils import distance


class PickAndPlace(Task):
    def __init__(
        self,
        sim: PyBullet,
        reward_type: str = "sparse",
        distance_threshold: float = 0.05,
        goal_xy_range: float = 0.3,
        goal_z_range: float = 0.2,
        obj_xy_range: float = 0.3,
    ) -> None:
        super().__init__(sim)
        self.reward_type = reward_type
        self.distance_threshold = distance_threshold
        self.object_size = 0.04
        self.goal_range_low = np.array([-goal_xy_range / 2, -goal_xy_range / 2, 0])
        self.goal_range_high = np.array([goal_xy_range / 2, goal_xy_range / 2, goal_z_range])
        self.obj_range_low = np.array([-obj_xy_range / 2, -obj_xy_range / 2, 0])
        self.obj_range_high = np.array([obj_xy_range / 2, obj_xy_range / 2, 0])
        self.goal = None  # will be generated when reset
        with self.sim.no_rendering():
            self._create_scene()
            self.sim.place_visualizer(target_position=np.zeros(3), distance=0.9, yaw=45, pitch=-30)

    def _create_scene(self) -> None:
        """Create the scene."""
        self.sim.create_plane(z_offset=-0.4)
        self.sim.create_table(length=1.1, width=0.7, height=0.4, x_offset=-0.3)
        self.sim.create_box(
            body_name="object",
<<<<<<< HEAD
            half_extents=[
                self.object_size / 2,
                self.object_size / 2,
                self.object_size / 2,
            ],
            mass=1.0,
            position=[0.0, 0.0, self.object_size / 2],
            rgba_color=[0.9, 0.1, 0.1, 1],
=======
            half_extents=np.ones(3) * self.object_size / 2,
            mass=2.0,
            position=np.array([0.0, 0.0, self.object_size / 2]),
            rgba_color=np.array([0.9, 0.1, 0.1, 1.0]),
            friction=5.0,  # increase friction. For some reason, it helps a lot learning
>>>>>>> 9adfc6cd
        )
        self.sim.create_box(
            body_name="target",
            half_extents=np.ones(3) * self.object_size / 2,
            mass=0.0,
            ghost=True,
            position=np.array([0.0, 0.0, 0.05]),
            rgba_color=np.array([0.9, 0.1, 0.1, 0.3]),
        )

    def get_goal(self) -> np.ndarray:
        if not isinstance(self.goal, np.ndarray):
            raise RuntimeError("No goal yet, call reset() first")
        else:
            return self.goal.copy()

    def get_obs(self) -> np.ndarray:
        # position, rotation of the object
        object_position = self.sim.get_base_position("object")
        object_rotation = self.sim.get_base_rotation("object")
        object_velocity = self.sim.get_base_velocity("object")
        object_angular_velocity = self.sim.get_base_angular_velocity("object")
        observation = np.concatenate([object_position, object_rotation, object_velocity, object_angular_velocity])
        return observation

    def get_achieved_goal(self) -> np.ndarray:
        object_position = np.array(self.sim.get_base_position("object"))
        return object_position

    def reset(self) -> None:
        self.goal = self._sample_goal()
        object_position = self._sample_object()
        self.sim.set_base_pose("target", self.goal, np.array([0.0, 0.0, 0.0, 1.0]))
        self.sim.set_base_pose("object", object_position, np.array([0.0, 0.0, 0.0, 1.0]))

    def _sample_goal(self) -> np.ndarray:
        """Sample a goal."""
        goal = np.array([0.0, 0.0, self.object_size / 2])  # z offset for the cube center
        noise = self.np_random.uniform(self.goal_range_low, self.goal_range_high)
        if self.np_random.random() < 0.3:
            noise[2] = 0.0
        goal += noise
        return goal

    def _sample_object(self) -> np.ndarray:
        """Randomize start position of object."""
        object_position = np.array([0.0, 0.0, self.object_size / 2])
        noise = self.np_random.uniform(self.obj_range_low, self.obj_range_high)
        object_position += noise
        return object_position

    def is_success(self, achieved_goal: np.ndarray, desired_goal: np.ndarray) -> Union[np.ndarray, float]:
        d = distance(achieved_goal, desired_goal)
        return np.array(d < self.distance_threshold, dtype=np.float64)

    def compute_reward(self, achieved_goal, desired_goal, info: Dict[str, Any]) -> Union[np.ndarray, float]:
        d = distance(achieved_goal, desired_goal)
        if self.reward_type == "sparse":
            return -np.array(d > self.distance_threshold, dtype=np.float64)
        else:
            return -d<|MERGE_RESOLUTION|>--- conflicted
+++ resolved
@@ -36,22 +36,10 @@
         self.sim.create_table(length=1.1, width=0.7, height=0.4, x_offset=-0.3)
         self.sim.create_box(
             body_name="object",
-<<<<<<< HEAD
-            half_extents=[
-                self.object_size / 2,
-                self.object_size / 2,
-                self.object_size / 2,
-            ],
+            half_extents=np.ones(3) * self.object_size / 2,
             mass=1.0,
-            position=[0.0, 0.0, self.object_size / 2],
-            rgba_color=[0.9, 0.1, 0.1, 1],
-=======
-            half_extents=np.ones(3) * self.object_size / 2,
-            mass=2.0,
             position=np.array([0.0, 0.0, self.object_size / 2]),
             rgba_color=np.array([0.9, 0.1, 0.1, 1.0]),
-            friction=5.0,  # increase friction. For some reason, it helps a lot learning
->>>>>>> 9adfc6cd
         )
         self.sim.create_box(
             body_name="target",
